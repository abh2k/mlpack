--- conflicted
+++ resolved
@@ -1,16 +1,13 @@
 ### mlpack ?.?.?
 ###### ????-??-??
-<<<<<<< HEAD
-  * HMM: add functions to calculate likelihood for data stream with/without pre-calculated emission probability (#2142).
+
+  * HMM: add functions to calculate likelihood for data stream with/without
+    pre-calculated emission probability (#2142).
 
   * Added an implementation to Stratify Data (#2671).
 
   * Add `BUILD_DOCS` CMake option to control whether Doxygen documentation is
     built (default ON) (#2730).
-=======
-  * HMM: add functions to calculate likelihood for data stream with/without
-    pre-calculated emission probability (#2142).
->>>>>>> 9d9c592d
 
 ### mlpack 3.4.2
 ###### 2020-10-26
