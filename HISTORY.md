--- conflicted
+++ resolved
@@ -4,11 +4,8 @@
 
   * Update documentation for pip and conda installation packages (#2044).
 
-<<<<<<< HEAD
   * Add CLI-Bindings for LinearSVM (#1935)
 
-=======
->>>>>>> e172bcfd
 ### mlpack 3.2.1
 ###### 2019-10-01
   * Enforce CMake version check for ensmallen (#2032).
@@ -669,7 +666,4 @@
   * Initial release.  See any resolved tickets numbered less than #196 or
     execute this query:
     http://www.mlpack.org/trac/query?status=closed&milestone=mlpack+1.0.0
-<<<<<<< HEAD
-
-=======
->>>>>>> e172bcfd
+    