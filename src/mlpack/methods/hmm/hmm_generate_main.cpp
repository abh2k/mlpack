/**
 * @file methods/hmm/hmm_generate_main.cpp
 * @author Ryan Curtin
 * @author Michael Fox
 *
 * Compute the most probably hidden state sequence of a given observation
 * sequence for a given HMM.
 *
 * mlpack is free software; you may redistribute it and/or modify it under the
 * terms of the 3-clause BSD license.  You should have received a copy of the
 * 3-clause BSD license along with mlpack.  If not, see
 * http://www.opensource.org/licenses/BSD-3-Clause for more information.
 */
#include <mlpack/prereqs.hpp>
#include <mlpack/core/util/io.hpp>
#include <mlpack/core/util/mlpack_main.hpp>

#include "hmm.hpp"
#include "hmm_model.hpp"

#include <mlpack/methods/gmm/gmm.hpp>
#include <mlpack/methods/gmm/diagonal_gmm.hpp>

using namespace mlpack;
using namespace mlpack::hmm;
using namespace mlpack::distribution;
using namespace mlpack::util;
using namespace mlpack::gmm;
using namespace mlpack::math;
using namespace arma;
using namespace std;

// Program Name.
BINDING_NAME("Hidden Markov Model (HMM) Sequence Generator");

// Short description.
BINDING_SHORT_DESC(
    "A utility to generate random sequences from a pre-trained Hidden Markov "
    "Model (HMM).  The length of the desired sequence can be specified, and a "
    "random sequence of observations is returned.");

// Long description.
BINDING_LONG_DESC(
    "This utility takes an already-trained HMM, specified as the " +
    PRINT_PARAM_STRING("model") + " parameter, and generates a random "
    "observation sequence and hidden state sequence based on its parameters. "
    "The observation sequence may be saved with the " +
    PRINT_PARAM_STRING("output") + " output parameter, and the internal state "
    " sequence may be saved with the " + PRINT_PARAM_STRING("state") + " output"
    " parameter."
    "\n\n"
    "The state to start the sequence in may be specified with the " +
<<<<<<< HEAD
    PRINT_PARAM_STRING("start_state") + " parameter.",
    // Example.
=======
    PRINT_PARAM_STRING("start_state") + " parameter.");

// Example.
BINDING_EXAMPLE(
>>>>>>> e5d138a3
    "For example, to generate a sequence of length 150 from the HMM " +
    PRINT_MODEL("hmm") + " and save the observation sequence to " +
    PRINT_DATASET("observations") + " and the hidden state sequence to " +
    PRINT_DATASET("states") + ", the following command may be used: "
    "\n\n" +
    PRINT_CALL("hmm_generate", "model", "hmm", "length", 150, "output",
        "observations", "state", "states"));

// See also...
BINDING_SEE_ALSO("@hmm_train", "#hmm_train");
BINDING_SEE_ALSO("@hmm_loglik", "#hmm_loglik");
BINDING_SEE_ALSO("@hmm_viterbi", "#hmm_viterbi");
BINDING_SEE_ALSO("Hidden Mixture Models on Wikipedia",
        "https://en.wikipedia.org/wiki/Hidden_Markov_model");
BINDING_SEE_ALSO("mlpack::hmm::HMM class documentation",
        "@doxygen/classmlpack_1_1hmm_1_1HMM.html");

PARAM_MODEL_IN_REQ(HMMModel, "model", "Trained HMM to generate sequences with.",
    "m");
PARAM_INT_IN_REQ("length", "Length of sequence to generate.", "l");

PARAM_INT_IN("start_state", "Starting state of sequence.", "t", 0);
PARAM_MATRIX_OUT("output", "Matrix to save observation sequence to.", "o");
PARAM_UMATRIX_OUT("state", "Matrix to save hidden state sequence to.", "S");
PARAM_INT_IN("seed", "Random seed.  If 0, 'std::time(NULL)' is used.", "s", 0);

// Because we don't know what the type of our HMM is, we need to write a
// function which can take arbitrary HMM types.
struct Generate
{
  template<typename HMMType>
  static void Apply(HMMType& hmm, void* /* extraInfo */)
  {
    mat observations;
    Row<size_t> sequence;

    RequireParamValue<int>("start_state", [](int x) { return x >= 0; }, true,
        "Invalid start state");
    RequireParamValue<int>("length", [](int x) { return x >= 0; }, true,
        "Length must be >= 0");

    // Load the parameters.
    const size_t startState = (size_t) IO::GetParam<int>("start_state");
    const size_t length = (size_t) IO::GetParam<int>("length");

    Log::Info << "Generating sequence of length " << length << "..." << endl;
    if (startState >= hmm.Transition().n_rows)
    {
      Log::Fatal << "Invalid start state (" << startState << "); must be "
          << "between 0 and number of states (" << hmm.Transition().n_rows
          << ")!" << endl;
    }

    hmm.Generate(length, observations, sequence, startState);

    // Now save the output.
    if (IO::HasParam("output"))
      IO::GetParam<mat>("output") = std::move(observations);

    // Do we want to save the hidden sequence?
    if (IO::HasParam("state"))
      IO::GetParam<Mat<size_t>>("state") = std::move(sequence);
  }
};

static void mlpackMain()
{
  RequireAtLeastOnePassed({ "output", "state" }, false, "no output will be "
      "saved");

  // Set random seed.
  if (IO::GetParam<int>("seed") != 0)
    RandomSeed((size_t) IO::GetParam<int>("seed"));
  else
    RandomSeed((size_t) time(NULL));

  // Load model, and perform the generation.
  HMMModel* hmm;
  hmm = std::move(IO::GetParam<HMMModel*>("model"));
  hmm->PerformAction<Generate, void>(NULL); // No extra data required.
}<|MERGE_RESOLUTION|>--- conflicted
+++ resolved
@@ -50,15 +50,10 @@
     " parameter."
     "\n\n"
     "The state to start the sequence in may be specified with the " +
-<<<<<<< HEAD
-    PRINT_PARAM_STRING("start_state") + " parameter.",
-    // Example.
-=======
     PRINT_PARAM_STRING("start_state") + " parameter.");
 
 // Example.
 BINDING_EXAMPLE(
->>>>>>> e5d138a3
     "For example, to generate a sequence of length 150 from the HMM " +
     PRINT_MODEL("hmm") + " and save the observation sequence to " +
     PRINT_DATASET("observations") + " and the hidden state sequence to " +
