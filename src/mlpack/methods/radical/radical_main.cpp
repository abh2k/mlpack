/**
 * @file methods/radical/radical_main.cpp
 * @author Nishant Mehta
 *
 * Executable for RADICAL. RADICAL is Robust, Accurate, Direct ICA
 * aLgorithm.
 *
 * mlpack is free software; you may redistribute it and/or modify it under the
 * terms of the 3-clause BSD license.  You should have received a copy of the
 * 3-clause BSD license along with mlpack.  If not, see
 * http://www.opensource.org/licenses/BSD-3-Clause for more information.
 */
#include <mlpack/prereqs.hpp>
#include <mlpack/core/util/io.hpp>
#include <mlpack/core/util/mlpack_main.hpp>
#include <mlpack/core/math/random.hpp>
#include "radical.hpp"

// Program Name.
BINDING_NAME("RADICAL");

// Short description.
BINDING_SHORT_DESC(
    "An implementation of RADICAL, a method for independent component analysis "
    "(ICA).  Given a dataset, this can decompose the dataset into an unmixing "
    "matrix and an independent component matrix; this can be useful for "
    "preprocessing.");

// Long description.
BINDING_LONG_DESC(
    "An implementation of RADICAL, a method for independent component analysis "
    "(ICA).  Assuming that we have an input matrix X, the goal is to find a "
    "square unmixing matrix W such that Y = W * X and the dimensions of Y are "
    "independent components.  If the algorithm is running particularly slowly, "
    "try reducing the number of replicates."
    "\n\n"
    "The input matrix to perform ICA on should be specified with the " +
    PRINT_PARAM_STRING("input") + " parameter.  The output matrix Y may be "
    "saved with the " + PRINT_PARAM_STRING("output_ic") + " output parameter, "
    "and the output unmixing matrix W may be saved with the " +
<<<<<<< HEAD
    PRINT_PARAM_STRING("output_unmixing") + " output parameter.",
    // Example.
=======
    PRINT_PARAM_STRING("output_unmixing") + " output parameter.");

// Example.
BINDING_EXAMPLE(
>>>>>>> e5d138a3
    "For example, to perform ICA on the matrix " + PRINT_DATASET("X") + " with "
    "40 replicates, saving the independent components to " +
    PRINT_DATASET("ic") + ", the following command may be used: "
    "\n\n" +
    PRINT_CALL("radical", "input", "X", "replicates", 40, "output_ic", "ic"));

// See also...
BINDING_SEE_ALSO("Independent component analysis on Wikipedia",
        "https://en.wikipedia.org/wiki/Independent_component_analysis");
BINDING_SEE_ALSO("ICA using spacings estimates of entropy (pdf)",
        "http://www.jmlr.org/papers/volume4/learned-miller03a/"
        "learned-miller03a.pdf");
BINDING_SEE_ALSO("mlpack::radical::Radical C++ class documentation",
        "@doxygen/classmlpack_1_1radical_1_1Radical.html");

PARAM_MATRIX_IN_REQ("input", "Input dataset for ICA.", "i");

PARAM_MATRIX_OUT("output_ic", "Matrix to save independent components to.", "o");
PARAM_MATRIX_OUT("output_unmixing", "Matrix to save unmixing matrix to.", "u");

PARAM_DOUBLE_IN("noise_std_dev", "Standard deviation of Gaussian noise.", "n",
    0.175);
PARAM_INT_IN("replicates", "Number of Gaussian-perturbed replicates to use "
    "(per point) in Radical2D.", "r", 30);
PARAM_INT_IN("angles", "Number of angles to consider in brute-force search "
    "during Radical2D.", "a", 150);
PARAM_INT_IN("sweeps", "Number of sweeps; each sweep calls Radical2D once for "
    "each pair of dimensions.", "S", 0);
PARAM_INT_IN("seed", "Random seed.  If 0, 'std::time(NULL)' is used.", "s", 0);
PARAM_FLAG("objective", "If set, an estimate of the final objective function "
    "is printed.", "O");

using namespace mlpack;
using namespace mlpack::radical;
using namespace mlpack::math;
using namespace mlpack::util;
using namespace std;
using namespace arma;

static void mlpackMain()
{
  // Set random seed.
  if (IO::GetParam<int>("seed") != 0)
    RandomSeed((size_t) IO::GetParam<int>("seed"));
  else
    RandomSeed((size_t) std::time(NULL));

  RequireAtLeastOnePassed({ "output_ic", "output_unmixing" }, false, "no output"
      " will be saved");

  // Check validity of parameters.
  RequireParamValue<int>("replicates", [](int x) { return x > 0; }, true,
      "number of replicates must be positive");
  RequireParamValue<double>("noise_std_dev", [](double x) { return x >= 0.0; },
      true, "standard deviation of Gaussian noise must be greater than or equal"
      " to 0");
  RequireParamValue<int>("angles", [](int x) { return x > 0; }, true,
      "number of angles must be positive");
  RequireParamValue<int>("sweeps", [](int x) { return x >= 0; }, true,
      "number of sweeps must be 0 or greater");

  // Load the data.
  mat matX = std::move(IO::GetParam<mat>("input"));

  // Load parameters.
  double noiseStdDev = IO::GetParam<double>("noise_std_dev");
  size_t nReplicates = IO::GetParam<int>("replicates");
  size_t nAngles = IO::GetParam<int>("angles");
  size_t nSweeps = IO::GetParam<int>("sweeps");

  if (nSweeps == 0)
  {
    nSweeps = matX.n_rows - 1;
  }

  // Run RADICAL.
  Radical rad(noiseStdDev, nReplicates, nAngles, nSweeps);
  mat matY;
  mat matW;
  rad.DoRadical(matX, matY, matW);

  // Save results.
  if (IO::HasParam("output_ic"))
    IO::GetParam<mat>("output_ic") = std::move(matY);

  if (IO::HasParam("output_unmixing"))
    IO::GetParam<mat>("output_unmixing") = std::move(matW);

  if (IO::HasParam("objective"))
  {
    // Compute and print objective.
    mat matYT = trans(matY);
    double valEst = 0;
    for (size_t i = 0; i < matYT.n_cols; ++i)
    {
      vec y = vec(matYT.col(i));
      valEst += rad.Vasicek(y);
    }

    // Force output even if --verbose is not given.
    const bool ignoring = Log::Info.ignoreInput;
    Log::Info.ignoreInput = false;
    Log::Info << "Objective (estimate): " << valEst << "." << endl;
    Log::Info.ignoreInput = ignoring;
  }
}<|MERGE_RESOLUTION|>--- conflicted
+++ resolved
@@ -38,15 +38,10 @@
     PRINT_PARAM_STRING("input") + " parameter.  The output matrix Y may be "
     "saved with the " + PRINT_PARAM_STRING("output_ic") + " output parameter, "
     "and the output unmixing matrix W may be saved with the " +
-<<<<<<< HEAD
-    PRINT_PARAM_STRING("output_unmixing") + " output parameter.",
-    // Example.
-=======
     PRINT_PARAM_STRING("output_unmixing") + " output parameter.");
 
 // Example.
 BINDING_EXAMPLE(
->>>>>>> e5d138a3
     "For example, to perform ICA on the matrix " + PRINT_DATASET("X") + " with "
     "40 replicates, saving the independent components to " +
     PRINT_DATASET("ic") + ", the following command may be used: "
