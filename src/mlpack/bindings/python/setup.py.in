--- conflicted
+++ resolved
@@ -30,12 +30,11 @@
 else:
   extra_link_args=['${OpenMP_CXX_FLAGS}']
 
-<<<<<<< HEAD
 if '${STB_AVAILABLE}':
   extra_args = ['-DHAS_STB']
 else :
   extra_args = []
-=======
+
 # Get list of library dirs.
 library_dirs = list(filter(None, ['${MLPACK_LIBDIR}'] +
     '${Boost_LIBRARY_DIRS}'.split(' ')))
@@ -50,7 +49,6 @@
 # Potentially faulty assumption: we can always link against libraries directly
 # by just specifying the full path to them on the command line.
 extra_link_args += libraries
->>>>>>> e762d114
 
 # Only build the extensions if we are asked to.
 if os.getenv('NO_BUILD') == '1':
@@ -58,10 +56,8 @@
 else:
   cxx_flags = '${CMAKE_CXX_FLAGS}'.strip()
   cxx_flags = re.sub(' +', ' ', cxx_flags)
-<<<<<<< HEAD
   extra_args = extra_args + ['-DBINDING_TYPE=BINDING_TYPE_PYX',
                 '-std=c++11'] + cxx_flags.split(' ')
-=======
   if cxx_flags:
     extra_args = ['-DBINDING_TYPE=BINDING_TYPE_PYX',
                   '-std=c++11',
@@ -75,7 +71,6 @@
   if platform.system() == 'Windows':
     extra_args = extra_args + ['/MD', '/O2', '/Ob2', '/DNDEBUG']
 
->>>>>>> e762d114
   # This is used for parallel builds; CMake will set PYX_TO_BUILD accordingly.
   if module is not None:
     modules=[\
