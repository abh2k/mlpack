--- conflicted
+++ resolved
@@ -30,19 +30,16 @@
 else:
   extra_link_args=['${OpenMP_CXX_FLAGS}']
 
-<<<<<<< HEAD
 if '${STB_AVAILABLE}':
   extra_args = ['-DHAS_STB']
 else :
   extra_args = []
 
 # Get list of library dirs.
-=======
 # Get list of library dirs.  Note that for the list of directories, any
 # directories with a (valid) space in the name will be given to us as '\ '; so,
 # in order to split these right, we first convert all spaces to ';', then
 # convert '\;' back to ' ', then split on ';'.
->>>>>>> 0a7a5e30
 library_dirs = list(filter(None, ['${MLPACK_LIBDIR}'] +
     '${Boost_LIBRARY_DIRS}'.replace(' ', ';').replace('\;', ' ').split(' ')))
 
